use mio::net::UdpSocket;
use crate::{crypto::{generate_public_key, generate_shared_key}, tun::TunDevice};
use std::{collections::HashMap, net::SocketAddr};
use serde::{Deserialize, Serialize};
use serde_json;
use num_bigint::BigInt;
use crate::crypto::{encrypt_data, decrypt_data};


#[derive(Serialize, Deserialize, Debug)]
pub enum Message {
    Request { client_public_key: BigInt },
    Response { client_id: u8, server_public_key: BigInt },
    PayLoad { data: Vec<u8> }
}

pub enum Device {
    Client {
        client_socket : UdpSocket,
        server_addr : SocketAddr, 
        tun : TunDevice,
        shared_secret_key : Option<BigInt>, 
        private_key : BigInt
    }, 
    Server {
        server_socket : UdpSocket, 
        client_key_map : HashMap<u8, (SocketAddr, BigInt)>, 
        tun : TunDevice, 
        private_key : BigInt, 
        available_ids : Vec<u8>
    }
}

<<<<<<< HEAD
=======
pub enum SecretData<'a> {
    SharedSecretKey(&'a BigInt), 
    SharedSecretClientData(&'a SocketAddr, &'a BigInt)
}
>>>>>>> 6ef24f47

impl Device {
    pub fn set_shared_secret_key (&mut self, new_key: BigInt, client_info: Option<(u8, SocketAddr)>) -> Result<(), String>{
        match self {
            Device::Client { shared_secret_key , ..} => {
                *shared_secret_key = Some(new_key);
                Ok(())
            },
            Device::Server { client_key_map, ..} => {
                if let Some((id, addr)) = client_info {
                    client_key_map.insert(id, (addr, new_key));
                    Ok(())
                } else {
                    Err("Client address is not specified for a key".to_string())
                }
            }
        }
    }

    pub fn get_shared_secret_key (&self, client_id : Option<u8>) -> Result<SecretData, String>{
        match self {
            Device::Client { shared_secret_key , ..} => {
                match shared_secret_key.as_ref() {
                    None => Err("Shared secret key not specified for a client".to_string()), 
                    Some(shared_key) => Ok(SecretData::SharedSecretKey(shared_key))
                }
            }, 
            Device::Server { client_key_map, .. } => {
                if let Some(id) = client_id {
                    match client_key_map.get(&id) {
                        None => Err("Client address is not found in client key map".to_string()), 
                        Some((client_addr, shared_key)) => Ok(SecretData::SharedSecretClientData(client_addr, shared_key))
                    }
                } else {
                    Err("Client address is not specified for a key".to_string())
                }
            }
        }
    }

    //initiates the handshake by calculating the client public key using diffie-hellman algorithm
    //and sending the request with the public key to the server
    pub fn initiate_handshake(&self) -> Result<(), String> {
        match self {
            Device::Client {
                client_socket,
                server_addr,
                private_key,
                ..
            } => {
                let client_public_key = generate_public_key(private_key);

                let request_msg = Message::Request { client_public_key }; //create a request message

<<<<<<< HEAD
                let serialized = serde_json::to_string(&request_msg).map_err(|e| e.to_string())?; //serialize the message to json

                client_socket
                    .send_to(serialized.as_bytes(), *server_addr) //send the request to the server
                    .map_err(|e| e.to_string())?;
=======
    pub fn write_socket (&mut self, data: &[u8], client_id: Option<u8>) -> Result<(), String> {
        match self {
            Device::Client { client_socket: socket , server_addr, ..} => {
                let mut bytes_left = data.len(); 
                while bytes_left > 0 {
                    let bytes_written = socket.send_to(data, *server_addr).map_err(|e| e.to_string()).unwrap(); 
                    bytes_left = bytes_left - bytes_written;
                }
                Ok(())
            }, 
            Device::Server { server_socket: socket, client_key_map, ..} => {

                if let Some(id) = client_id {
                    match client_key_map.get(&id) {
                        Some((client_addr, _)) => {
                            let mut bytes_left = data.len(); 
                            while bytes_left > 0 {
                                let bytes_written = socket.send_to(data, *client_addr).map_err(|e| e.to_string()).unwrap(); 
                                bytes_left = bytes_left - bytes_written;
                            };
                            Ok(())
                        }, 
                        None => {
                            Err("No client found for a given client id for server".to_string())
                        }
                    }
                } else {
                    Err("No client id specified for server".to_string())
                }
            }
        }
    }

    pub fn read_socket (&mut self) -> Result<(SocketAddr, Message), String> {
        match self {
            Device::Client { client_socket: socket , ..} | Device::Server { server_socket : socket, .. } => {
                let mut buffer = [0; 2000];
                let (len, from_addr) = socket.recv_from(&mut buffer).map_err(|e| e.to_string())?;
                let msg = serde_json::from_slice::<Message>(&buffer[..len]).map_err(|e| e.to_string())?;
                Ok((from_addr, msg))
            },
        } 
    }
>>>>>>> 6ef24f47

                println!("request sent to the server {}", server_addr);

                Ok(())
            }
            _ => Err("handshake can be initiated by client only".to_string()),
        }
    }

    // Processes the response from the server after initiating handshake and calculates shared secret key
    pub fn process_response (&self, response_msg: Message) -> Result<BigInt, String> {
        match self {
<<<<<<< HEAD
            Device::Client {private_key, ..} => {
                match response_msg {
                    Message::Response { server_public_key,  } => {
                        let shared_secret_key = generate_shared_key(server_public_key, private_key);
                        Ok(shared_secret_key)
=======
            Device::Client {private_key, tun,..} => {
                let p: BigInt = DH_MODULUS.parse().unwrap();

                match response_msg {
                    Message::Response { client_id, server_public_key,  } => {
                        tun.up(Some(client_id));
                        Ok(server_public_key.modpow(private_key, &p))
>>>>>>> 6ef24f47
                    }, 
                    _ => Err("Response message is not a response".to_string())
                }
            }, 
            _ => Err("Response can be sent to client only".to_string())
        }
    }

    // Processes the request from the client after initiating handshake, sends the response and calculates shared secret key
    pub fn process_request (&mut self, client_addr: &SocketAddr, request_msg: Message) -> Result<(u8, BigInt), String> {
        match self {
<<<<<<< HEAD
            Device::Server {server_socket, private_key, ..} => {
                match request_msg {
                    Message::Request { client_public_key } => {
                        let server_public_key = generate_public_key(private_key); 
                        let response_msg = Message::Response { server_public_key };
                        let serialized = serde_json::to_string(&response_msg).map_err(|e| e.to_string())?;
                        
                        server_socket.send_to(serialized.as_bytes(), client_addr.clone()).map_err(|e| e.to_string())?;
                        
                        println!("Response sent to the client {}", client_addr);

                        Ok(client_public_key.modpow(private_key, &p))
=======
            Device::Server {server_socket, private_key, available_ids,..} => {
                let p: BigInt = DH_MODULUS.parse().unwrap();
                let g: BigInt = DH_BASE.parse().unwrap();

                match request_msg {
                    Message::Request { client_public_key } => {
                        let server_public_key = g.modpow(private_key, &p);
                        match available_ids.pop() {
                            Some(client_id) => {
                                let response_msg = Message::Response { client_id, server_public_key };
                                let serialized = serde_json::to_string(&response_msg).map_err(|e| e.to_string())?;
                                
                                server_socket.send_to(serialized.as_bytes(), client_addr.clone()).map_err(|e| e.to_string())?;
                                
                                println!("Response sent to the client {}", client_addr);

                                Ok((client_id, client_public_key.modpow(private_key, &p)))
                            }, 
                            None => {
                                Err("No space available for new connection".to_string())
                            }
                        }
>>>>>>> 6ef24f47
                    },
                    _ => Err("Request message is not a request".to_string())
                }
            }, 
            _ => Err("Request can be sent to server only".to_string())
        }
    }


    pub fn write_tun(&mut self, data: Vec<u8>) -> Result<(), String> {
        match self {
            Device::Client { tun, shared_secret_key, ..} | Device::Server { tun, client_key_map, .. } => {
                let encrypted_data = match shared_secret_key {
                    Some(key) => encrypt_data(&data, key)?,
                    None => data, // If there's no key, just send the data as-is (for initial handshake, etc.)
                };
                let mut bytes_left = encrypted_data.len();
                while bytes_left > 0 {
                    let bytes_written = tun.write(&encrypted_data).map_err(|e| e.to_string())?;
                    bytes_left = bytes_left - bytes_written;
                }
                Ok(())
            }
        }
    }

    pub fn read_tun(&mut self, buffer: &mut [u8]) -> Result<usize, String> {
        match self {
            Device::Client { tun, shared_secret_key, ..} | Device::Server { tun, client_key_map, .. } => {
                let len = tun.read(buffer).map_err(|e| e.to_string())?;
                if let Some(key) = shared_secret_key {
                    let decrypted_data = decrypt_data(&buffer[..len], key)?;
                    let data_len = decrypted_data.len();
                    buffer[..data_len].clone_from_slice(&decrypted_data);
                    Ok(data_len)
                } else {
                    Ok(len)
                }
            }
        }
    }

    pub fn write_socket(&mut self, data: &[u8]) -> Result<(), String> {
        match self {
            Device::Client { client_socket: socket , server_addr, ..} => {
                let mut bytes_left = data.len(); 
                while bytes_left > 0 {
                    let bytes_written = socket.send_to(data, *server_addr).map_err(|e| e.to_string()).unwrap(); 
                    bytes_left = bytes_left - bytes_written;
                }
                Ok(())
            },
            _ => Err("Unimplemented yet".to_string())  // TODO: Implement server side logic
        }
    }

    pub fn read_socket(&mut self) -> Result<Message, String> {
        match self {
            Device::Client { client_socket: socket, shared_secret_key, ..} | Device::Server { server_socket: socket, client_key_map, .. } => {
                let mut buffer = [0; 2000];
                let len = socket.recv(&mut buffer).map_err(|e| e.to_string())?;
                if let Some(key) = shared_secret_key {
                    let decrypted_data = decrypt_data(&buffer[..len], key)?;
                    let msg = serde_json::from_slice::<Message>(&decrypted_data).map_err(|e| e.to_string())?;
                    Ok(msg)
                } else {
                    let msg = serde_json::from_slice::<Message>(&buffer[..len]).map_err(|e| e.to_string())?;
                    Ok(msg)
                }
            }
        }
    }

}<|MERGE_RESOLUTION|>--- conflicted
+++ resolved
@@ -31,13 +31,11 @@
     }
 }
 
-<<<<<<< HEAD
-=======
+
 pub enum SecretData<'a> {
     SharedSecretKey(&'a BigInt), 
     SharedSecretClientData(&'a SocketAddr, &'a BigInt)
 }
->>>>>>> 6ef24f47
 
 impl Device {
     pub fn set_shared_secret_key (&mut self, new_key: BigInt, client_info: Option<(u8, SocketAddr)>) -> Result<(), String>{
@@ -78,27 +76,29 @@
         }
     }
 
-    //initiates the handshake by calculating the client public key using diffie-hellman algorithm
-    //and sending the request with the public key to the server
-    pub fn initiate_handshake(&self) -> Result<(), String> {
-        match self {
-            Device::Client {
-                client_socket,
-                server_addr,
-                private_key,
-                ..
-            } => {
-                let client_public_key = generate_public_key(private_key);
-
-                let request_msg = Message::Request { client_public_key }; //create a request message
-
-<<<<<<< HEAD
-                let serialized = serde_json::to_string(&request_msg).map_err(|e| e.to_string())?; //serialize the message to json
-
-                client_socket
-                    .send_to(serialized.as_bytes(), *server_addr) //send the request to the server
-                    .map_err(|e| e.to_string())?;
-=======
+
+    pub fn write_tun (&mut self, data: Vec<u8>) -> Result<(), String> {
+        match self {
+            Device::Client { tun, ..} | Device::Server { tun, .. } => {
+                let mut bytes_left = data.len(); 
+                while bytes_left > 0 {
+                    let bytes_written = tun.write(&data).map_err(|e| e.to_string())?; 
+                    bytes_left = bytes_left - bytes_written;
+                }
+                Ok(())
+            }
+        }
+    }
+
+    pub fn read_tun (&mut self, buffer: &mut [u8]) -> Result<usize, String> {
+        match self {
+            Device::Client { tun, ..} | Device::Server { tun, .. } => {
+                let len = tun.read(buffer).map_err(|e| e.to_string())?; 
+                Ok(len)
+            }
+        }
+    }
+
     pub fn write_socket (&mut self, data: &[u8], client_id: Option<u8>) -> Result<(), String> {
         match self {
             Device::Client { client_socket: socket , server_addr, ..} => {
@@ -142,7 +142,25 @@
             },
         } 
     }
->>>>>>> 6ef24f47
+
+    // Initiates the handshake by calculating the client public key using Diffie Hellman algorithm and send the request with the public key to the server
+    pub fn initiate_handshake (&self) -> Result<(), String> {
+        match self {
+            Device::Client {
+                client_socket,
+                server_addr,
+                private_key,
+                ..
+            } => {
+                let client_public_key = generate_public_key(private_key);
+
+                let request_msg = Message::Request { client_public_key }; //create a request message
+
+                let serialized = serde_json::to_string(&request_msg).map_err(|e| e.to_string())?; //serialize the message to json
+
+                client_socket
+                    .send_to(serialized.as_bytes(), *server_addr) //send the request to the server
+                    .map_err(|e| e.to_string())?;
 
                 println!("request sent to the server {}", server_addr);
 
@@ -155,21 +173,12 @@
     // Processes the response from the server after initiating handshake and calculates shared secret key
     pub fn process_response (&self, response_msg: Message) -> Result<BigInt, String> {
         match self {
-<<<<<<< HEAD
-            Device::Client {private_key, ..} => {
-                match response_msg {
-                    Message::Response { server_public_key,  } => {
-                        let shared_secret_key = generate_shared_key(server_public_key, private_key);
-                        Ok(shared_secret_key)
-=======
             Device::Client {private_key, tun,..} => {
-                let p: BigInt = DH_MODULUS.parse().unwrap();
-
                 match response_msg {
                     Message::Response { client_id, server_public_key,  } => {
                         tun.up(Some(client_id));
-                        Ok(server_public_key.modpow(private_key, &p))
->>>>>>> 6ef24f47
+                        let shared_secret_key = generate_shared_key(server_public_key, private_key);
+                        Ok(shared_secret_key)
                     }, 
                     _ => Err("Response message is not a response".to_string())
                 }
@@ -181,27 +190,10 @@
     // Processes the request from the client after initiating handshake, sends the response and calculates shared secret key
     pub fn process_request (&mut self, client_addr: &SocketAddr, request_msg: Message) -> Result<(u8, BigInt), String> {
         match self {
-<<<<<<< HEAD
-            Device::Server {server_socket, private_key, ..} => {
+            Device::Server {server_socket, private_key, available_ids,..} => {
                 match request_msg {
                     Message::Request { client_public_key } => {
                         let server_public_key = generate_public_key(private_key); 
-                        let response_msg = Message::Response { server_public_key };
-                        let serialized = serde_json::to_string(&response_msg).map_err(|e| e.to_string())?;
-                        
-                        server_socket.send_to(serialized.as_bytes(), client_addr.clone()).map_err(|e| e.to_string())?;
-                        
-                        println!("Response sent to the client {}", client_addr);
-
-                        Ok(client_public_key.modpow(private_key, &p))
-=======
-            Device::Server {server_socket, private_key, available_ids,..} => {
-                let p: BigInt = DH_MODULUS.parse().unwrap();
-                let g: BigInt = DH_BASE.parse().unwrap();
-
-                match request_msg {
-                    Message::Request { client_public_key } => {
-                        let server_public_key = g.modpow(private_key, &p);
                         match available_ids.pop() {
                             Some(client_id) => {
                                 let response_msg = Message::Response { client_id, server_public_key };
@@ -210,14 +202,15 @@
                                 server_socket.send_to(serialized.as_bytes(), client_addr.clone()).map_err(|e| e.to_string())?;
                                 
                                 println!("Response sent to the client {}", client_addr);
-
-                                Ok((client_id, client_public_key.modpow(private_key, &p)))
+                                
+                                let shared_secret_key = generate_shared_key(client_public_key, private_key);
+
+                                Ok((client_id, shared_secret_key))
                             }, 
                             None => {
                                 Err("No space available for new connection".to_string())
                             }
                         }
->>>>>>> 6ef24f47
                     },
                     _ => Err("Request message is not a request".to_string())
                 }
